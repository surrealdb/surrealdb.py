--- conflicted
+++ resolved
@@ -14,21 +14,18 @@
         self.ws_con = WebsocketConnection(base_url='ws://localhost:8000', logger=logger, encoder=encode, decoder=decode)
         await self.ws_con.connect()
 
-<<<<<<< HEAD
+    async def asyncTearDown(self):
+        await self.ws_con.send("query", "DELETE users;")
+        await self.ws_con.close()
+
     async def test_one(self):
         await self.ws_con.use("test", "test")
         token = await self.ws_con.send('signin', {'user': 'root', 'pass': 'root'})
         await self.ws_con.unset("root")
         print("Test set")
 
-
     async def test_create_response_queue(self):
         self.ws_con[1] = {}
-=======
-    async def asyncTearDown(self):
-        await self.ws_con.send("query", "DELETE users;")
-        await self.ws_con.close()
->>>>>>> 3d7d6a70
 
     async def test_send(self):
         await self.ws_con.use("test", "test")
