import logging
<<<<<<< HEAD
from unittest import TestCase
=======
from unittest import IsolatedAsyncioTestCase
>>>>>>> 60492138

from surrealdb.connection_http import HTTPConnection


<<<<<<< HEAD
class TestWSConnection(TestCase):
    async def asyncSetUp(self):
        logger = logging.getLogger(__name__)

        http_con = HTTPConnection(base_url='http://localhost:8000', logger=logger)
        await http_con.connect()
        await http_con.send('signin', {'user': 'root', 'pass': 'root'})
=======
class TestHTTPConnection(IsolatedAsyncioTestCase):
    async def asyncSetUp(self):
        logger = logging.getLogger(__name__)

        self.http_con = HTTPConnection(base_url='http://localhost:8000', logger=logger)
        await self.http_con.connect()

    async def test_send(self):
        await self.http_con.use('test', 'test')
        _ = await self.http_con.send('signin', {'user': 'root', 'pass': 'root'})
>>>>>>> 60492138
<|MERGE_RESOLUTION|>--- conflicted
+++ resolved
@@ -1,22 +1,9 @@
 import logging
-<<<<<<< HEAD
-from unittest import TestCase
-=======
 from unittest import IsolatedAsyncioTestCase
->>>>>>> 60492138
 
 from surrealdb.connection_http import HTTPConnection
 
 
-<<<<<<< HEAD
-class TestWSConnection(TestCase):
-    async def asyncSetUp(self):
-        logger = logging.getLogger(__name__)
-
-        http_con = HTTPConnection(base_url='http://localhost:8000', logger=logger)
-        await http_con.connect()
-        await http_con.send('signin', {'user': 'root', 'pass': 'root'})
-=======
 class TestHTTPConnection(IsolatedAsyncioTestCase):
     async def asyncSetUp(self):
         logger = logging.getLogger(__name__)
@@ -26,5 +13,4 @@
 
     async def test_send(self):
         await self.http_con.use('test', 'test')
-        _ = await self.http_con.send('signin', {'user': 'root', 'pass': 'root'})
->>>>>>> 60492138
+        _ = await self.http_con.send('signin', {'user': 'root', 'pass': 'root'})