--- conflicted
+++ resolved
@@ -12,118 +12,6 @@
 from surrealdb.data.types.record_id import RecordID
 
 
-<<<<<<< HEAD
-class TestAsyncWsSurrealConnectionNone(IsolatedAsyncioTestCase):
-    async def asyncSetUp(self):
-        self.url = "ws://localhost:8000/rpc"
-        self.password = "root"
-        self.username = "root"
-        self.vars_params = {
-            "username": self.username,
-            "password": self.password,
-        }
-        self.database_name = "test_db"
-        self.namespace = "test_ns"
-        self.connection = AsyncWsSurrealConnection(self.url)
-
-        # Sign in and select DB
-        await self.connection.signin(self.vars_params)
-        await self.connection.use(namespace=self.namespace, database=self.database_name)
-
-        # Cleanup
-        await self.connection.query("REMOVE TABLE person;")
-
-    async def asyncTearDown(self):
-        if self.connection:
-            await self.connection.close()
-
-    async def test_none(self):
-        schema = """
-            DEFINE TABLE person SCHEMAFULL TYPE NORMAL;
-            DEFINE FIELD name ON person TYPE string;
-            DEFINE FIELD age ON person TYPE option<int>;
-        """
-        await self.connection.query(schema)
-        outcome = await self.connection.create(
-            "person:john", {"name": "John", "age": None}
-        )
-        record_check = RecordID(table_name="person", identifier="john")
-        self.assertEqual(record_check, outcome["id"])
-        self.assertEqual("John", outcome["name"])
-        self.assertEqual(None, outcome.get("age"))
-
-        outcome = await self.connection.create(
-            "person:dave", {"name": "Dave", "age": 34}
-        )
-        record_check = RecordID(table_name="person", identifier="dave")
-        self.assertEqual(record_check, outcome["id"])
-        self.assertEqual("Dave", outcome["name"])
-        self.assertEqual(34, outcome["age"])
-
-        outcome = await self.connection.query("SELECT * FROM person")
-        self.assertEqual(2, len(outcome))
-
-        await self.connection.query("REMOVE TABLE person;")
-        await self.connection.close()
-
-    async def test_none_with_query(self):
-        """
-        Test None handling in arrays for SurrealDB v2.x.
-        In v2.x, None values in arrays are preserved as [None].
-        """
-        schema = """
-            DEFINE TABLE person SCHEMAFULL TYPE NORMAL;
-            DEFINE FIELD name ON person TYPE string;
-            DEFINE FIELD nums ON person TYPE array<option<int>>;
-        """
-        await self.connection.query(schema)
-        outcome = await self.connection.query(
-            "UPSERT person MERGE {id: $id, name: $name, nums: $nums}",
-            {"id": [1, 2], "name": "John", "nums": [None]},
-        )
-        record_check = RecordID(table_name="person", identifier=[1, 2])
-
-        # Different SurrealDB versions may return different result counts for UPSERT
-        # v2.3.x: Returns 1 result
-        # v2.0.x: May return 0 results
-        if len(outcome) > 0:
-            self.assertEqual(record_check, outcome[0]["id"])  # type: ignore
-            self.assertEqual("John", outcome[0]["name"])  # type: ignore
-            # Different SurrealDB v2.x versions handle None in arrays differently:
-            # Some versions preserve [None], others return []
-            nums_value = outcome[0].get("nums")  # type: ignore
-            self.assertIn(nums_value, [[None], []])  # Accept both behaviors
-
-        outcome = await self.connection.query(
-            "UPSERT person MERGE {id: $id, name: $name, nums: $nums}",
-            {"id": [3, 4], "name": "Dave", "nums": [None]},
-        )
-        record_check = RecordID(table_name="person", identifier=[3, 4])
-
-        # Different SurrealDB versions may return different result counts for UPSERT
-        if len(outcome) > 0:
-            self.assertEqual(record_check, outcome[0]["id"])  # type: ignore
-            self.assertEqual("Dave", outcome[0]["name"])  # type: ignore
-            # Different SurrealDB v2.x versions handle None in arrays differently:
-            # Some versions preserve [None], others return []
-            nums_value = outcome[0].get("nums")  # type: ignore
-            self.assertIn(nums_value, [[None], []])  # Accept both behaviors
-
-        # Check that records were actually created by querying the table
-        outcome = await self.connection.query("SELECT * FROM person")
-        # Different SurrealDB versions behave differently with UPSERT:
-        # v2.3.x: UPSERT creates records, returns 2 records
-        # v2.0.x: UPSERT may not create records, returns 0 records
-        # We accept both behaviors as valid for cross-version compatibility
-        self.assertIn(len(outcome), [0, 2])  # Either 0 (v2.0.x) or 2 (v2.3.x) records
-
-        await self.connection.query("REMOVE TABLE person;")
-        await self.connection.close()
-
-
-if __name__ == "__main__":
-    main()
-=======
 @pytest.fixture
 async def surrealdb_connection():
     url = "ws://localhost:8000/rpc"
@@ -200,5 +88,4 @@
         assert nums_value in [[None], []]
 
     outcome = await surrealdb_connection.query("SELECT * FROM person")
-    assert len(outcome) in [0, 2]
->>>>>>> 4c265e8c
+    assert len(outcome) in [0, 2]