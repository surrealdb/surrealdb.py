<<<<<<< HEAD
from unittest import IsolatedAsyncioTestCase, main

from surrealdb.connections.async_ws import AsyncWsSurrealConnection


class TestAsyncWsSurrealConnection(IsolatedAsyncioTestCase):
    async def asyncSetUp(self):
        self.url = "ws://localhost:8000"
        self.password = "root"
        self.username = "root"
        self.vars_params = {
            "username": self.username,
            "password": self.password,
        }
        self.database_name = "test_db"
        self.namespace = "test_ns"
        self.connection = AsyncWsSurrealConnection(self.url)
        _ = await self.connection.signin(self.vars_params)
        _ = await self.connection.use(
            namespace=self.namespace, database=self.database_name
        )

    async def asyncTearDown(self):
        if self.connection:
            await self.connection.close()

    async def test_unset(self):
        await self.connection.query("DELETE person;")
        outcome = await self.connection.let(
            "name",
            {
                "first": "Tobie",
                "last": "Morgan Hitchcock",
            },
        )
        self.assertEqual(None, outcome)
        await self.connection.query("CREATE person SET name = $name")
        outcome = await self.connection.query(
            "SELECT * FROM person WHERE name.first = $name.first"
        )
        self.assertEqual(1, len(outcome))
        self.assertEqual(
            {"first": "Tobie", "last": "Morgan Hitchcock"}, outcome[0]["name"]
        )

        await self.connection.unset(key="name")

        # because the key was unset then $name.first is None returning []
        outcome = await self.connection.query(
            "SELECT * FROM person WHERE name.first = $name.first"
        )
        self.assertEqual([], outcome)

        await self.connection.query("DELETE person;")


if __name__ == "__main__":
    main()
=======
import pytest


@pytest.mark.asyncio
async def test_unset(async_ws_connection):
    await async_ws_connection.query("DELETE person;")
    outcome = await async_ws_connection.let(
        "name",
        {
            "first": "Tobie",
            "last": "Morgan Hitchcock",
        },
    )
    assert outcome is None
    await async_ws_connection.query("CREATE person SET name = $name")
    outcome = await async_ws_connection.query(
        "SELECT * FROM person WHERE name.first = $name.first"
    )
    assert len(outcome) == 1
    assert outcome[0]["name"] == {"first": "Tobie", "last": "Morgan Hitchcock"}

    await async_ws_connection.unset(key="name")

    # because the key was unset then $name.first is None returning []
    outcome = await async_ws_connection.query(
        "SELECT * FROM person WHERE name.first = $name.first"
    )
    assert outcome == []

    await async_ws_connection.query("DELETE person;")
>>>>>>> 4c265e8c
<|MERGE_RESOLUTION|>--- conflicted
+++ resolved
@@ -1,63 +1,3 @@
-<<<<<<< HEAD
-from unittest import IsolatedAsyncioTestCase, main
-
-from surrealdb.connections.async_ws import AsyncWsSurrealConnection
-
-
-class TestAsyncWsSurrealConnection(IsolatedAsyncioTestCase):
-    async def asyncSetUp(self):
-        self.url = "ws://localhost:8000"
-        self.password = "root"
-        self.username = "root"
-        self.vars_params = {
-            "username": self.username,
-            "password": self.password,
-        }
-        self.database_name = "test_db"
-        self.namespace = "test_ns"
-        self.connection = AsyncWsSurrealConnection(self.url)
-        _ = await self.connection.signin(self.vars_params)
-        _ = await self.connection.use(
-            namespace=self.namespace, database=self.database_name
-        )
-
-    async def asyncTearDown(self):
-        if self.connection:
-            await self.connection.close()
-
-    async def test_unset(self):
-        await self.connection.query("DELETE person;")
-        outcome = await self.connection.let(
-            "name",
-            {
-                "first": "Tobie",
-                "last": "Morgan Hitchcock",
-            },
-        )
-        self.assertEqual(None, outcome)
-        await self.connection.query("CREATE person SET name = $name")
-        outcome = await self.connection.query(
-            "SELECT * FROM person WHERE name.first = $name.first"
-        )
-        self.assertEqual(1, len(outcome))
-        self.assertEqual(
-            {"first": "Tobie", "last": "Morgan Hitchcock"}, outcome[0]["name"]
-        )
-
-        await self.connection.unset(key="name")
-
-        # because the key was unset then $name.first is None returning []
-        outcome = await self.connection.query(
-            "SELECT * FROM person WHERE name.first = $name.first"
-        )
-        self.assertEqual([], outcome)
-
-        await self.connection.query("DELETE person;")
-
-
-if __name__ == "__main__":
-    main()
-=======
 import pytest
 
 
@@ -87,5 +27,4 @@
     )
     assert outcome == []
 
-    await async_ws_connection.query("DELETE person;")
->>>>>>> 4c265e8c
+    await async_ws_connection.query("DELETE person;")