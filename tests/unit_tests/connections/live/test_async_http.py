--- conflicted
+++ resolved
@@ -3,42 +3,8 @@
 import pytest
 
 
-<<<<<<< HEAD
-class TestAsyncWsSurrealConnection(IsolatedAsyncioTestCase):
-    async def asyncSetUp(self):
-        self.url = "ws://localhost:8000"
-        self.password = "root"
-        self.username = "root"
-        self.vars_params = {
-            "username": self.username,
-            "password": self.password,
-        }
-        self.database_name = "test_db"
-        self.namespace = "test_ns"
-        self.connection = AsyncWsSurrealConnection(self.url)
-        _ = await self.connection.signin(self.vars_params)
-        _ = await self.connection.use(
-            namespace=self.namespace, database=self.database_name
-        )
-        await self.connection.query("DELETE user;")
-        await self.connection.query("CREATE user:tobie SET name = 'Tobie';")
-
-    async def asyncTearDown(self):
-        if self.connection:
-            await self.connection.close()
-
-    async def test_query(self):
-        outcome = await self.connection.live("user")
-        self.assertEqual(UUID, type(outcome))
-        await self.connection.query("DELETE user;")
-
-
-if __name__ == "__main__":
-    main()
-=======
 @pytest.mark.xfail(reason="live method not implemented for HTTP connections")
 async def test_query(async_http_connection_with_user):
     outcome = await async_http_connection_with_user.live("user")
     assert isinstance(outcome, UUID)
-    await async_http_connection_with_user.query("DELETE user;")
->>>>>>> 4c265e8c
+    await async_http_connection_with_user.query("DELETE user;")