--- conflicted
+++ resolved
@@ -4,96 +4,6 @@
 from surrealdb.data.types.table import Table
 
 
-<<<<<<< HEAD
-class TestBlockingWsSurrealConnection(TestCase):
-    def setUp(self):
-        self.url = "ws://localhost:8000"
-        self.password = "root"
-        self.username = "root"
-        self.vars_params = {
-            "username": self.username,
-            "password": self.password,
-        }
-        self.database_name = "test_db"
-        self.namespace = "test_ns"
-        self.data = {"name": "Jaime", "age": 35, "email": "jaime@example.com", "enabled": True}
-        self.record_id = RecordID("user", "tobie")
-        self.connection = BlockingWsSurrealConnection(self.url)
-        _ = self.connection.signin(self.vars_params)
-        _ = self.connection.use(
-            namespace=self.namespace, database=self.database_name
-        )
-        self.connection.query("DELETE user;")
-        (self.connection.query("CREATE user:tobie SET name = 'Tobie', email = 'tobie@example.com', enabled = true;"),)
-
-    def tearDown(self):
-        self.connection.query("DELETE user;")
-        if self.connection.socket:
-            self.connection.socket.close()
-
-    def check_no_change(self, data: dict, random_id: bool = False):
-        if random_id is False:
-            self.assertEqual(self.record_id, data["id"])
-        self.assertEqual("Tobie", data["name"])
-
-    def check_change(self, data: dict, random_id: bool = False):
-        if random_id is False:
-            self.assertEqual(self.record_id, data["id"])
-        self.assertEqual("Jaime", data["name"])
-        self.assertEqual(35, data["age"])
-
-    def test_upsert_string(self):
-        outcome = self.connection.upsert("user:tobie")
-        self.assertEqual(outcome["id"], self.record_id)
-        self.assertEqual(outcome["name"], "Tobie")
-        outcome = self.connection.query("SELECT * FROM user;")
-        # self.check_no_change(outcome[0])
-
-    def test_upsert_string_with_data(self):
-        first_outcome = self.connection.upsert("user:tobie", self.data)
-        # self.check_change(first_outcome)
-        outcome = self.connection.query("SELECT * FROM user;")
-        # self.check_change(outcome[0])
-
-    def test_upsert_record_id(self):
-        first_outcome = self.connection.upsert(self.record_id)
-        # self.check_no_change(first_outcome)
-        outcome = self.connection.query("SELECT * FROM user;")
-        # self.check_no_change(outcome[0])
-
-    def test_upsert_record_id_with_data(self):
-        outcome = self.connection.upsert(self.record_id, self.data)
-        # self.check_change(outcome)
-        outcome = self.connection.query("SELECT * FROM user;")
-        # self.check_change(outcome[0])
-
-    def test_upsert_table(self):
-        table = Table("user")
-        first_outcome = self.connection.upsert(table)
-        outcome = self.connection.query("SELECT * FROM user;")
-        # Different SurrealDB versions behave differently:
-        # v2.3.x: Creates new record, total = 2
-        # v2.0.x: May not create record, total = 1
-        self.assertGreaterEqual(len(outcome), 1)  # At least the original record
-        self.assertLessEqual(len(outcome), 2)  # At most 2 records
-
-        self.connection.query("DELETE user;")
-
-    def test_upsert_table_with_data(self):
-        table = Table("user")
-        outcome = self.connection.upsert(table, self.data)
-        outcome = self.connection.query("SELECT * FROM user;")
-        # Different SurrealDB versions behave differently:
-        # v2.3.x: Creates new record, total = 2
-        # v2.0.x: May not create record, total = 1
-        self.assertGreaterEqual(len(outcome), 1)  # At least the original record
-        self.assertLessEqual(len(outcome), 2)  # At most 2 records
-        self.connection.query("DELETE user;")
-
-
-if __name__ == "__main__":
-    main()
-=======
 @pytest.fixture
 def upsert_data():
     return {
@@ -207,5 +117,4 @@
         and r["email"] == "jaime@example.com"
         and r["enabled"] is True
         for r in result
-    )
->>>>>>> 4c265e8c
+    )