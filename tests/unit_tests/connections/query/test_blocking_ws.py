import pytest

from surrealdb.connections.blocking_ws import BlockingWsSurrealConnection
from surrealdb.data.types.record_id import RecordID


def test_query(blocking_ws_connection):
    blocking_ws_connection.query("DELETE user;")
    result = blocking_ws_connection.query(
        "CREATE user:tobie SET name = 'Tobie', email = 'tobie@example.com', password = 'password123', enabled = true;"
    )
    assert result == [
        {
            "id": RecordID(table_name="user", identifier="tobie"),
            "name": "Tobie",
            "email": "tobie@example.com",
            "password": "password123",
            "enabled": True,
        }
<<<<<<< HEAD
        self.database_name = "test_db"
        self.namespace = "test_ns"
        self.connection = BlockingWsSurrealConnection(self.url)
        self.connection.signin(self.vars_params)
        self.connection.use(namespace=self.namespace, database=self.database_name)

    def tearDown(self):
        self.connection.query("DELETE user;")
        if self.connection.socket:
            self.connection.socket.close()

    def test_query(self):
        self.connection.query("DELETE user;")
        self.assertEqual(
            self.connection.query("CREATE user:tobie SET name = 'Tobie', email = 'tobie@example.com', enabled = true;"),
            [{"id": RecordID(table_name="user", identifier="tobie"), "name": "Tobie", "email": "tobie@example.com", "enabled": True}],
        )
        self.assertEqual(
            self.connection.query("CREATE user:jaime SET name = 'Jaime';"),
            [
                {
                    "id": RecordID(table_name="user", identifier="jaime"),
                    "name": "Jaime",
                }
            ],
        )
        self.assertEqual(
            self.connection.query("SELECT * FROM user;"),
            [
                {
                    "id": RecordID(table_name="user", identifier="jaime"),
                    "name": "Jaime",
                },
                {
                    "id": RecordID(table_name="user", identifier="tobie"),
                    "name": "Tobie",
                },
            ],
        )
        self.connection.query("DELETE user;")
=======
    ]
>>>>>>> 4c265e8c

    result = blocking_ws_connection.query(
        "CREATE user:jaime SET name = 'Jaime', email = 'jaime@example.com', password = 'password456', enabled = true;"
    )
    assert result == [
        {
            "id": RecordID(table_name="user", identifier="jaime"),
            "name": "Jaime",
            "email": "jaime@example.com",
            "password": "password456",
            "enabled": True,
        }
    ]

    result = blocking_ws_connection.query("SELECT * FROM user;")
    assert result == [
        {
            "id": RecordID(table_name="user", identifier="jaime"),
            "name": "Jaime",
            "email": "jaime@example.com",
            "password": "password456",
            "enabled": True,
        },
        {
            "id": RecordID(table_name="user", identifier="tobie"),
            "name": "Tobie",
            "email": "tobie@example.com",
            "password": "password123",
            "enabled": True,
        },
    ]
    blocking_ws_connection.query("DELETE user;")<|MERGE_RESOLUTION|>--- conflicted
+++ resolved
@@ -17,50 +17,7 @@
             "password": "password123",
             "enabled": True,
         }
-<<<<<<< HEAD
-        self.database_name = "test_db"
-        self.namespace = "test_ns"
-        self.connection = BlockingWsSurrealConnection(self.url)
-        self.connection.signin(self.vars_params)
-        self.connection.use(namespace=self.namespace, database=self.database_name)
-
-    def tearDown(self):
-        self.connection.query("DELETE user;")
-        if self.connection.socket:
-            self.connection.socket.close()
-
-    def test_query(self):
-        self.connection.query("DELETE user;")
-        self.assertEqual(
-            self.connection.query("CREATE user:tobie SET name = 'Tobie', email = 'tobie@example.com', enabled = true;"),
-            [{"id": RecordID(table_name="user", identifier="tobie"), "name": "Tobie", "email": "tobie@example.com", "enabled": True}],
-        )
-        self.assertEqual(
-            self.connection.query("CREATE user:jaime SET name = 'Jaime';"),
-            [
-                {
-                    "id": RecordID(table_name="user", identifier="jaime"),
-                    "name": "Jaime",
-                }
-            ],
-        )
-        self.assertEqual(
-            self.connection.query("SELECT * FROM user;"),
-            [
-                {
-                    "id": RecordID(table_name="user", identifier="jaime"),
-                    "name": "Jaime",
-                },
-                {
-                    "id": RecordID(table_name="user", identifier="tobie"),
-                    "name": "Tobie",
-                },
-            ],
-        )
-        self.connection.query("DELETE user;")
-=======
     ]
->>>>>>> 4c265e8c
 
     result = blocking_ws_connection.query(
         "CREATE user:jaime SET name = 'Jaime', email = 'jaime@example.com', password = 'password456', enabled = true;"
