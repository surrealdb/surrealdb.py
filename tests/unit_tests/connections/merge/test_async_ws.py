import pytest

from surrealdb.data.types.record_id import RecordID
from surrealdb.data.types.table import Table


<<<<<<< HEAD
class TestAsyncWsSurrealConnection(IsolatedAsyncioTestCase):
    async def asyncSetUp(self):
        self.url = "ws://localhost:8000"
        self.password = "root"
        self.username = "root"
        self.vars_params = {
            "username": self.username,
            "password": self.password,
        }
        self.database_name = "test_db"
        self.namespace = "test_ns"
        self.data = {"name": "Jaime", "age": 35}
        self.record_id = RecordID("user", "tobie")
        self.connection = AsyncWsSurrealConnection(self.url)
        _ = await self.connection.signin(self.vars_params)
        _ = await self.connection.use(
            namespace=self.namespace, database=self.database_name
        )
        await self.connection.query("DELETE user;")
        (await self.connection.query("CREATE user:tobie SET name = 'Tobie';"),)

    async def asyncTearDown(self):
        if self.connection:
            await self.connection.close()

    def check_no_change(self, data: dict):
        self.assertEqual(self.record_id, data["id"])
        self.assertEqual("Tobie", data["name"])

    def check_change(self, data: dict):
        self.assertEqual(self.record_id, data["id"])

        self.assertEqual("Jaime", data["name"])
        self.assertEqual(35, data["age"])

    async def test_merge_string(self):
        outcome = await self.connection.merge("user:tobie")
        self.assertEqual(outcome["id"], self.record_id)
        self.assertEqual(outcome["name"], "Tobie")
        outcome = await self.connection.query("SELECT * FROM user;")
        self.check_no_change(outcome[0])
        await self.connection.query("DELETE user;")

    async def test_merge_string_with_data(self):
        first_outcome = await self.connection.merge("user:tobie", self.data)
        self.check_change(first_outcome)
        outcome = await self.connection.query("SELECT * FROM user;")
        self.check_change(outcome[0])
        await self.connection.query("DELETE user;")

    async def test_merge_record_id(self):
        first_outcome = await self.connection.merge(self.record_id)
        self.check_no_change(first_outcome)
        outcome = await self.connection.query("SELECT * FROM user;")
        self.check_no_change(outcome[0])
        await self.connection.query("DELETE user;")

    async def test_merge_record_id_with_data(self):
        outcome = await self.connection.merge(self.record_id, self.data)
        self.check_change(outcome)
        outcome = await self.connection.query("SELECT * FROM user;")
        self.check_change(outcome[0])
        await self.connection.query("DELETE user;")

    async def test_merge_table(self):
        table = Table("user")
        first_outcome = await self.connection.merge(table)
        self.check_no_change(first_outcome[0])
        outcome = await self.connection.query("SELECT * FROM user;")
        self.check_no_change(outcome[0])

        await self.connection.query("DELETE user;")

    async def test_merge_table_with_data(self):
        table = Table("user")
        outcome = await self.connection.merge(table, self.data)
        self.check_change(outcome[0])
        outcome = await self.connection.query("SELECT * FROM user;")
        self.check_change(outcome[0])
        await self.connection.query("DELETE user;")


if __name__ == "__main__":
    main()
=======
@pytest.fixture
def merge_data():
    return {
        "name": "Jaime",
        "email": "jaime@example.com",
        "password": "password456",
        "enabled": True,
    }


@pytest.fixture(autouse=True)
async def setup_user(async_ws_connection):
    await async_ws_connection.query("DELETE user;")
    await async_ws_connection.query(
        "CREATE user:tobie SET name = 'Tobie', email = 'tobie@example.com', password = 'password123', enabled = true;"
    )
    yield
    await async_ws_connection.query("DELETE user;")


@pytest.mark.asyncio
async def test_merge_string(async_ws_connection, setup_user):
    record_id = RecordID("user", "tobie")
    outcome = await async_ws_connection.merge("user:tobie")
    assert outcome["id"] == record_id
    assert outcome["name"] == "Tobie"
    result = await async_ws_connection.query("SELECT * FROM user;")
    assert result[0]["id"] == record_id
    assert result[0]["name"] == "Tobie"


@pytest.mark.asyncio
async def test_merge_string_with_data(async_ws_connection, merge_data, setup_user):
    record_id = RecordID("user", "tobie")
    first_outcome = await async_ws_connection.merge("user:tobie", merge_data)
    assert first_outcome["id"] == record_id
    assert first_outcome["name"] == "Jaime"
    assert first_outcome["email"] == "jaime@example.com"
    assert first_outcome["enabled"] is True
    result = await async_ws_connection.query("SELECT * FROM user;")
    assert result[0]["id"] == record_id
    assert result[0]["name"] == "Jaime"
    assert result[0]["email"] == "jaime@example.com"
    assert result[0]["enabled"] is True


@pytest.mark.asyncio
async def test_merge_record_id(async_ws_connection, setup_user):
    record_id = RecordID("user", "tobie")
    first_outcome = await async_ws_connection.merge(record_id)
    assert first_outcome["id"] == record_id
    assert first_outcome["name"] == "Tobie"
    result = await async_ws_connection.query("SELECT * FROM user;")
    assert result[0]["id"] == record_id
    assert result[0]["name"] == "Tobie"


@pytest.mark.asyncio
async def test_merge_record_id_with_data(async_ws_connection, merge_data, setup_user):
    record_id = RecordID("user", "tobie")
    outcome = await async_ws_connection.merge(record_id, merge_data)
    assert outcome["id"] == record_id
    assert outcome["name"] == "Jaime"
    assert outcome["email"] == "jaime@example.com"
    assert outcome["enabled"] is True
    result = await async_ws_connection.query("SELECT * FROM user;")
    assert result[0]["id"] == record_id
    assert result[0]["name"] == "Jaime"
    assert result[0]["email"] == "jaime@example.com"
    assert result[0]["enabled"] is True


@pytest.mark.asyncio
async def test_merge_table(async_ws_connection, setup_user):
    table = Table("user")
    record_id = RecordID("user", "tobie")
    first_outcome = await async_ws_connection.merge(table)
    assert first_outcome[0]["id"] == record_id
    assert first_outcome[0]["name"] == "Tobie"
    result = await async_ws_connection.query("SELECT * FROM user;")
    assert result[0]["id"] == record_id
    assert result[0]["name"] == "Tobie"


@pytest.mark.asyncio
async def test_merge_table_with_data(async_ws_connection, merge_data, setup_user):
    table = Table("user")
    record_id = RecordID("user", "tobie")
    outcome = await async_ws_connection.merge(table, merge_data)
    assert outcome[0]["id"] == record_id
    assert outcome[0]["name"] == "Jaime"
    assert outcome[0]["email"] == "jaime@example.com"
    assert outcome[0]["enabled"] is True
    result = await async_ws_connection.query("SELECT * FROM user;")
    assert result[0]["id"] == record_id
    assert result[0]["name"] == "Jaime"
    assert result[0]["email"] == "jaime@example.com"
    assert result[0]["enabled"] is True
>>>>>>> 4c265e8c
<|MERGE_RESOLUTION|>--- conflicted
+++ resolved
@@ -4,92 +4,6 @@
 from surrealdb.data.types.table import Table
 
 
-<<<<<<< HEAD
-class TestAsyncWsSurrealConnection(IsolatedAsyncioTestCase):
-    async def asyncSetUp(self):
-        self.url = "ws://localhost:8000"
-        self.password = "root"
-        self.username = "root"
-        self.vars_params = {
-            "username": self.username,
-            "password": self.password,
-        }
-        self.database_name = "test_db"
-        self.namespace = "test_ns"
-        self.data = {"name": "Jaime", "age": 35}
-        self.record_id = RecordID("user", "tobie")
-        self.connection = AsyncWsSurrealConnection(self.url)
-        _ = await self.connection.signin(self.vars_params)
-        _ = await self.connection.use(
-            namespace=self.namespace, database=self.database_name
-        )
-        await self.connection.query("DELETE user;")
-        (await self.connection.query("CREATE user:tobie SET name = 'Tobie';"),)
-
-    async def asyncTearDown(self):
-        if self.connection:
-            await self.connection.close()
-
-    def check_no_change(self, data: dict):
-        self.assertEqual(self.record_id, data["id"])
-        self.assertEqual("Tobie", data["name"])
-
-    def check_change(self, data: dict):
-        self.assertEqual(self.record_id, data["id"])
-
-        self.assertEqual("Jaime", data["name"])
-        self.assertEqual(35, data["age"])
-
-    async def test_merge_string(self):
-        outcome = await self.connection.merge("user:tobie")
-        self.assertEqual(outcome["id"], self.record_id)
-        self.assertEqual(outcome["name"], "Tobie")
-        outcome = await self.connection.query("SELECT * FROM user;")
-        self.check_no_change(outcome[0])
-        await self.connection.query("DELETE user;")
-
-    async def test_merge_string_with_data(self):
-        first_outcome = await self.connection.merge("user:tobie", self.data)
-        self.check_change(first_outcome)
-        outcome = await self.connection.query("SELECT * FROM user;")
-        self.check_change(outcome[0])
-        await self.connection.query("DELETE user;")
-
-    async def test_merge_record_id(self):
-        first_outcome = await self.connection.merge(self.record_id)
-        self.check_no_change(first_outcome)
-        outcome = await self.connection.query("SELECT * FROM user;")
-        self.check_no_change(outcome[0])
-        await self.connection.query("DELETE user;")
-
-    async def test_merge_record_id_with_data(self):
-        outcome = await self.connection.merge(self.record_id, self.data)
-        self.check_change(outcome)
-        outcome = await self.connection.query("SELECT * FROM user;")
-        self.check_change(outcome[0])
-        await self.connection.query("DELETE user;")
-
-    async def test_merge_table(self):
-        table = Table("user")
-        first_outcome = await self.connection.merge(table)
-        self.check_no_change(first_outcome[0])
-        outcome = await self.connection.query("SELECT * FROM user;")
-        self.check_no_change(outcome[0])
-
-        await self.connection.query("DELETE user;")
-
-    async def test_merge_table_with_data(self):
-        table = Table("user")
-        outcome = await self.connection.merge(table, self.data)
-        self.check_change(outcome[0])
-        outcome = await self.connection.query("SELECT * FROM user;")
-        self.check_change(outcome[0])
-        await self.connection.query("DELETE user;")
-
-
-if __name__ == "__main__":
-    main()
-=======
 @pytest.fixture
 def merge_data():
     return {
@@ -187,5 +101,4 @@
     assert result[0]["id"] == record_id
     assert result[0]["name"] == "Jaime"
     assert result[0]["email"] == "jaime@example.com"
-    assert result[0]["enabled"] is True
->>>>>>> 4c265e8c
+    assert result[0]["enabled"] is True