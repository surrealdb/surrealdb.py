import pytest

from surrealdb.connections.blocking_ws import BlockingWsSurrealConnection
from surrealdb.data.types.record_id import RecordID
from surrealdb.data.types.table import Table


<<<<<<< HEAD
class TestBlockingWsSurrealConnection(TestCase):
    def setUp(self):
        self.url = "ws://localhost:8000"
        self.password = "root"
        self.username = "root"
        self.vars_params = {
            "username": self.username,
            "password": self.password,
        }
        self.database_name = "test_db"
        self.namespace = "test_ns"
        self.data = {"name": "Jaime", "age": 35}
        self.record_id = RecordID("person", "tobie")
        self.connection = BlockingWsSurrealConnection(self.url)
        self.connection.signin(self.vars_params)
        self.connection.use(namespace=self.namespace, database=self.database_name)
        self.connection.query("DELETE person;")
        self.connection.query("CREATE person:tobie SET name = 'Tobie';")

    def tearDown(self):
        self.connection.query("DELETE person;")
        if self.connection.socket:
            self.connection.socket.close()
=======
@pytest.fixture
def record_id():
    return RecordID("user", "tobie")

>>>>>>> 4c265e8c

def test_delete_string(blocking_ws_connection, record_id):
    blocking_ws_connection.query("DELETE user;")
    blocking_ws_connection.query("CREATE user:tobie SET name = 'Tobie';")

    # Delete operation returns the deleted record
    outcome = blocking_ws_connection.delete("user:tobie")
    assert outcome is not None
    assert outcome["id"] == record_id
    assert outcome["name"] == "Tobie"

<<<<<<< HEAD
    def test_delete_string(self):
        outcome = self.connection.delete("person:tobie")
        self.check_no_change(outcome)

        outcome = self.connection.query("SELECT * FROM person;")
        self.assertEqual(outcome, [])
=======
    # Verify the record was actually deleted
    outcome = blocking_ws_connection.query("SELECT * FROM user;")
    assert outcome == []

>>>>>>> 4c265e8c

def test_delete_record_id(blocking_ws_connection, record_id):
    blocking_ws_connection.query("DELETE user;")
    blocking_ws_connection.query("CREATE user:tobie SET name = 'Tobie';")

<<<<<<< HEAD
        outcome = self.connection.query("SELECT * FROM person;")
        self.assertEqual(outcome, [])

    def test_delete_table(self):
        self.connection.query("CREATE person:jaime SET name = 'Jaime';")
        table = Table("person")
=======
    # Delete operation returns the deleted record
    outcome = blocking_ws_connection.delete(record_id)
    assert outcome is not None
    assert outcome["id"] == record_id
    assert outcome["name"] == "Tobie"

    # Verify the record was actually deleted
    outcome = blocking_ws_connection.query("SELECT * FROM user;")
    assert outcome == []
>>>>>>> 4c265e8c


<<<<<<< HEAD
        outcome = self.connection.query("SELECT * FROM person;")
        self.assertEqual(outcome, [])
=======
def test_delete_table(blocking_ws_connection):
    blocking_ws_connection.query("DELETE user;")
    blocking_ws_connection.query("CREATE user:tobie SET name = 'Tobie';")
    blocking_ws_connection.query("CREATE user:jaime SET name = 'Jaime';")
>>>>>>> 4c265e8c

    # Delete all users in the table
    table = Table("user")
    outcome = blocking_ws_connection.delete(table)
    # Table delete returns list of deleted records
    assert len(outcome) == 2
    assert any(record["name"] == "Tobie" for record in outcome)
    assert any(record["name"] == "Jaime" for record in outcome)

    # Verify all records were deleted
    outcome = blocking_ws_connection.query("SELECT * FROM user;")
    assert outcome == []<|MERGE_RESOLUTION|>--- conflicted
+++ resolved
@@ -5,36 +5,10 @@
 from surrealdb.data.types.table import Table
 
 
-<<<<<<< HEAD
-class TestBlockingWsSurrealConnection(TestCase):
-    def setUp(self):
-        self.url = "ws://localhost:8000"
-        self.password = "root"
-        self.username = "root"
-        self.vars_params = {
-            "username": self.username,
-            "password": self.password,
-        }
-        self.database_name = "test_db"
-        self.namespace = "test_ns"
-        self.data = {"name": "Jaime", "age": 35}
-        self.record_id = RecordID("person", "tobie")
-        self.connection = BlockingWsSurrealConnection(self.url)
-        self.connection.signin(self.vars_params)
-        self.connection.use(namespace=self.namespace, database=self.database_name)
-        self.connection.query("DELETE person;")
-        self.connection.query("CREATE person:tobie SET name = 'Tobie';")
-
-    def tearDown(self):
-        self.connection.query("DELETE person;")
-        if self.connection.socket:
-            self.connection.socket.close()
-=======
 @pytest.fixture
 def record_id():
     return RecordID("user", "tobie")
 
->>>>>>> 4c265e8c
 
 def test_delete_string(blocking_ws_connection, record_id):
     blocking_ws_connection.query("DELETE user;")
@@ -46,32 +20,15 @@
     assert outcome["id"] == record_id
     assert outcome["name"] == "Tobie"
 
-<<<<<<< HEAD
-    def test_delete_string(self):
-        outcome = self.connection.delete("person:tobie")
-        self.check_no_change(outcome)
-
-        outcome = self.connection.query("SELECT * FROM person;")
-        self.assertEqual(outcome, [])
-=======
     # Verify the record was actually deleted
     outcome = blocking_ws_connection.query("SELECT * FROM user;")
     assert outcome == []
 
->>>>>>> 4c265e8c
 
 def test_delete_record_id(blocking_ws_connection, record_id):
     blocking_ws_connection.query("DELETE user;")
     blocking_ws_connection.query("CREATE user:tobie SET name = 'Tobie';")
 
-<<<<<<< HEAD
-        outcome = self.connection.query("SELECT * FROM person;")
-        self.assertEqual(outcome, [])
-
-    def test_delete_table(self):
-        self.connection.query("CREATE person:jaime SET name = 'Jaime';")
-        table = Table("person")
-=======
     # Delete operation returns the deleted record
     outcome = blocking_ws_connection.delete(record_id)
     assert outcome is not None
@@ -81,18 +38,12 @@
     # Verify the record was actually deleted
     outcome = blocking_ws_connection.query("SELECT * FROM user;")
     assert outcome == []
->>>>>>> 4c265e8c
 
 
-<<<<<<< HEAD
-        outcome = self.connection.query("SELECT * FROM person;")
-        self.assertEqual(outcome, [])
-=======
 def test_delete_table(blocking_ws_connection):
     blocking_ws_connection.query("DELETE user;")
     blocking_ws_connection.query("CREATE user:tobie SET name = 'Tobie';")
     blocking_ws_connection.query("CREATE user:jaime SET name = 'Jaime';")
->>>>>>> 4c265e8c
 
     # Delete all users in the table
     table = Table("user")
