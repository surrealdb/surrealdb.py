--- conflicted
+++ resolved
@@ -4,76 +4,6 @@
 from surrealdb.data.types.record_id import RecordID
 
 
-<<<<<<< HEAD
-class TestAsyncHttpSurrealConnection(IsolatedAsyncioTestCase):
-    async def asyncSetUp(self):
-        self.url = "http://localhost:8000"
-        self.password = "root"
-        self.username = "root"
-        self.vars_params = {
-            "username": self.username,
-            "password": self.password,
-        }
-        self.database_name = "test_db"
-        self.namespace = "test_ns"
-        self.data = {
-            "name": self.username,
-            "password": self.password,
-        }
-        self.insert_bulk_data = [
-            {
-                "name": "Tobie",
-                "email": "tobie@example.com",
-                "enabled": True,
-            },
-            {
-                "name": "Jaime",
-                "email": "jaime@example.com",
-                "enabled": True,
-            },
-        ]
-        self.insert_data = [
-            {
-                "name": "Tobie",
-                "email": "tobie@example.com",
-                "enabled": True,
-            }
-        ]
-        self.connection = AsyncHttpSurrealConnection(self.url)
-        _ = await self.connection.signin(self.vars_params)
-        _ = await self.connection.use(
-            namespace=self.namespace, database=self.database_name
-        )
-        await self.connection.query("DELETE person;")
-
-    async def asyncTearDown(self):
-        if self.connection:
-            await self.connection.close()
-
-    async def test_insert_string_with_data(self):
-        outcome = await self.connection.insert("person", self.insert_bulk_data)
-        self.assertEqual(2, len(outcome))
-        self.assertEqual(len(await self.connection.query("SELECT * FROM person;")), 2)
-        await self.connection.query("DELETE person;")
-
-    async def test_insert_record_id_result_error(self):
-        record_id = RecordID("person", "tobie")
-
-        with self.assertRaises(Exception) as context:
-            _ = await self.connection.insert(record_id, self.insert_data)
-        e = str(context.exception)
-        self.assertEqual(
-            "There was a problem with the database: Can not execute INSERT statement using value"
-            in e
-            and "person:tobie" in e,
-            True,
-        )
-        await self.connection.query("DELETE person;")
-
-
-if __name__ == "__main__":
-    main()
-=======
 @pytest.fixture
 def insert_bulk_data():
     return [
@@ -125,5 +55,4 @@
         in e
         and "user:tobie" in e
     )
-    await async_http_connection.query("DELETE user;")
->>>>>>> 4c265e8c
+    await async_http_connection.query("DELETE user;")