--- conflicted
+++ resolved
@@ -18,18 +18,6 @@
     await async_http_connection.query("DELETE user;")
     await async_http_connection.query("DELETE likes;")
 
-<<<<<<< HEAD
-    async def asyncTearDown(self):
-        if self.connection:
-            await self.connection.close()
-
-    def check_outcome(self, outcome: list):
-        self.assertEqual(RecordID("user", "tobie"), outcome[0]["in"])
-        self.assertEqual(RecordID("likes", 123), outcome[0]["out"])
-        self.assertEqual(RecordID("user", "jaime"), outcome[1]["in"])
-        self.assertEqual(RecordID("likes", 400), outcome[1]["out"])
-=======
->>>>>>> 4c265e8c
 
 def check_outcome(outcome: list):
     assert RecordID("user", "tobie") == outcome[0]["in"]
