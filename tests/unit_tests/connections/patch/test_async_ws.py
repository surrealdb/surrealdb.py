import pytest

from surrealdb.data.types.record_id import RecordID
from surrealdb.data.types.table import Table


@pytest.fixture
def patch_data():
    return [
        {"op": "replace", "path": "/name", "value": "Jaime"},
        {"op": "replace", "path": "/email", "value": "jaime@example.com"},
        {"op": "replace", "path": "/enabled", "value": False},
    ]

<<<<<<< HEAD
    async def asyncTearDown(self):
        if self.connection:
            await self.connection.close()

    def check_no_change(self, data: dict):
        self.assertEqual(self.record_id, data["id"])
        self.assertEqual("Tobie", data["name"])
=======
>>>>>>> 4c265e8c

@pytest.fixture(autouse=True)
async def setup_user(async_ws_connection):
    await async_ws_connection.query("DELETE user;")
    await async_ws_connection.query(
        "CREATE user:tobie SET name = 'Tobie', email = 'tobie@example.com', password = 'password123', enabled = true;"
    )
    yield
    await async_ws_connection.query("DELETE user;")


@pytest.mark.asyncio
async def test_patch_string_with_data(async_ws_connection, patch_data, setup_user):
    record_id = RecordID("user", "tobie")
    outcome = await async_ws_connection.patch("user:tobie", patch_data)
    assert outcome["id"] == record_id
    assert outcome["name"] == "Jaime"
    assert outcome["email"] == "jaime@example.com"
    assert outcome["enabled"] is False
    result = await async_ws_connection.query("SELECT * FROM user;")
    assert result[0]["id"] == record_id
    assert result[0]["name"] == "Jaime"
    assert result[0]["email"] == "jaime@example.com"
    assert result[0]["enabled"] is False


@pytest.mark.asyncio
async def test_patch_record_id_with_data(async_ws_connection, patch_data, setup_user):
    record_id = RecordID("user", "tobie")
    outcome = await async_ws_connection.patch(record_id, patch_data)
    assert outcome["id"] == record_id
    assert outcome["name"] == "Jaime"
    assert outcome["email"] == "jaime@example.com"
    assert outcome["enabled"] is False
    result = await async_ws_connection.query("SELECT * FROM user;")
    assert result[0]["id"] == record_id
    assert result[0]["name"] == "Jaime"
    assert result[0]["email"] == "jaime@example.com"
    assert result[0]["enabled"] is False


@pytest.mark.asyncio
async def test_patch_table_with_data(async_ws_connection, patch_data, setup_user):
    table = Table("user")
    record_id = RecordID("user", "tobie")
    outcome = await async_ws_connection.patch(table, patch_data)
    assert outcome[0]["id"] == record_id
    assert outcome[0]["name"] == "Jaime"
    assert outcome[0]["email"] == "jaime@example.com"
    assert outcome[0]["enabled"] is False
    result = await async_ws_connection.query("SELECT * FROM user;")
    assert result[0]["id"] == record_id
    assert result[0]["name"] == "Jaime"
    assert result[0]["email"] == "jaime@example.com"
    assert result[0]["enabled"] is False<|MERGE_RESOLUTION|>--- conflicted
+++ resolved
@@ -12,16 +12,6 @@
         {"op": "replace", "path": "/enabled", "value": False},
     ]
 
-<<<<<<< HEAD
-    async def asyncTearDown(self):
-        if self.connection:
-            await self.connection.close()
-
-    def check_no_change(self, data: dict):
-        self.assertEqual(self.record_id, data["id"])
-        self.assertEqual("Tobie", data["name"])
-=======
->>>>>>> 4c265e8c
 
 @pytest.fixture(autouse=True)
 async def setup_user(async_ws_connection):
