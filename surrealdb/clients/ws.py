"""
Copyright © SurrealDB Ltd

Licensed under the Apache License, Version 2.0 (the "License");
you may not use this file except in compliance with the License.

You may obtain a copy of the License at
    http://www.apache.org/licenses/LICENSE-2.0

Unless required by applicable law or agreed to in writing, software
distributed under the License is distributed on an "AS IS" BASIS,
WITHOUT WARRANTIES OR CONDITIONS OF ANY KIND, either express or implied.
See the License for the specific language governing permissions and
limitations under the License.
"""
from __future__ import annotations

import asyncio
import dataclasses
from types import TracebackType
from typing import Any
from typing import Dict
from typing import List
from typing import Optional
from typing import Type
from weakref import WeakKeyDictionary

from aiohttp import ClientSession
from aiohttp import ClientWebSocketResponse
from aiohttp import WSMsgType

from ..common import json as jsonlib
from ..common.exceptions import SurrealWebsocketException
from ..common.id import generate_id
from ..models import RPCRequest
from ..models import RPCResponse

__all__ = ("WebsocketClient",)


class WebsocketClient:
    def __init__(
        self,
        url: str,
        *,
        token: Optional[str] = None,
        username: Optional[str] = None,
        password: Optional[str] = None,
        namespace: Optional[str] = None,
        database: Optional[str] = None,
    ) -> None:
        self._url = url
        self._token = token
        self._username = username
        self._password = password
        self._namespace = namespace
        self._database = database

        self._client = ClientSession
        self._ws: ClientWebSocketResponse
        self._recv_task: asyncio.Task

        self._response_futures: dict[str, asyncio.Future] = {}

    async def __aenter__(self) -> WebsocketClient:
        await self.connect()
        return self

    async def __aexit__(
        self,
        exc_type: Optional[Type[BaseException]] = None,
        exc_value: Optional[BaseException] = None,
        traceback: Optional[TracebackType] = None,
    ) -> None:
        await self.disconnect()

    async def connect(self) -> None:
        self._client = ClientSession()
        self._ws = await self._client.ws_connect(self._url)

        self._recv_task = asyncio.create_task(self._receive_task())
        self._recv_task.add_done_callback(self._receive_complete)

        if self._token is not None:
            await self.authenticate(self._token)

        if self._username is not None and self._password is not None:
            await self.signin(username=self._username, password=self._password)

        if self._namespace is not None and self._database is not None:
            await self.use(self._namespace, self._database)

    async def disconnect(self) -> None:
        self._recv_task.cancel()

        await self._ws.close()
        await self._client.close()

    def _receive_complete(self, task: asyncio.Task) -> None:
        try:
            task.result()
        except asyncio.CancelledError:
            pass
        except Exception as e:
            raise e

    async def _receive_task(self) -> None:
        async for msg in self._ws:
            if msg.type == WSMsgType.ERROR:
                raise SurrealWebsocketException(msg.data)

            json_response = jsonlib.loads(msg.data)
            response = RPCResponse(**json_response)
            if response.error is not None:
                raise SurrealWebsocketException(response.error.message)

<<<<<<< HEAD
            request_future = self._response_futures.pop(response["id"], None)
            if request_future is not None:
                request_future.set_result(response)
=======
            self._responses[response.id] = response

    async def _wait_response(self, id: str) -> RPCResponse:
        while id not in self._responses:
            await asyncio.sleep(0.1)

        response = self._responses.pop(id)
        return response
>>>>>>> 668f4a35

    async def _send(
        self,
        method: str,
        *params: Any,
    ) -> Any:
<<<<<<< HEAD
        request: RPCRequest = {
            "id": generate_id(length=16),
            "method": method,
            "params": params,
        }

        await self._ws.send_json(request)

        loop = asyncio.get_running_loop()
        future = loop.create_future()
        self._response_futures[request["id"]] = future

        response = await asyncio.wait_for(future, timeout=None)
        return response["result"]
=======
        request = RPCRequest(
            id=generate_id(length=16),
            method=method,
            params=params,
        )
        await self._ws.send_json(dataclasses.asdict(request))

        response = await self._wait_response(request.id)
        return response.result
>>>>>>> 668f4a35

    async def ping(self) -> bool:
        response = await self._send("ping")
        return response

    async def use(
        self,
        namespace: Optional[str] = None,
        database: Optional[str] = None,
    ) -> None:
        response = await self._send("use", namespace, database)

        self._namespace = namespace
        self._database = database

        return response

    async def info(self) -> None:
        response = await self._send("info")
        return response

    async def signup(
        self,
        *,
        username: Optional[str] = None,
        password: Optional[str] = None,
        namespace: Optional[str] = None,
        database: Optional[str] = None,
        email: Optional[str] = None,
        scope: Optional[str] = None,
        interests: Optional[List[str]] = None,
    ) -> None:
        request_params = {
            "user": username,
            "pass": password,
            "email": email,
            "DB": database,
            "NS": namespace,
            "SC": scope,
            "interests": interests,
        }

        # if we send None, it's going to error so we must remove any none values
        sanitised_params = {k: v for k, v in request_params.items() if v is not None}

        response = await self._send("signup", sanitised_params)
        return response

    async def signin(
        self,
        *,
        username: Optional[str] = None,
        password: Optional[str] = None,
        namespace: Optional[str] = None,
        database: Optional[str] = None,
        email: Optional[str] = None,
    ) -> None:
        request_params = {
            "user": username,
            "pass": password,
            "email": email,
            "DB": database,
            "NS": namespace,
        }

        if username is not None:
            self._username = username

        if password is not None:
            self._password = password

        if namespace is not None:
            self._namespace = namespace

        if database is not None:
            self._database = database

        # if we send None, it's going to error so we must remove any none values
        sanitised_params = {k: v for k, v in request_params.items() if v is not None}

        response = await self._send("signin", sanitised_params)
        return response

    async def invalidate(self) -> None:
        response = await self._send("invalidate")

        self._token = None

        return response

    async def authenticate(self, token: str) -> None:
        response = await self._send("authenticate", token)

        self._token = token

        return response

    async def live(self, table: str) -> None:
        response = await self._send("live", table)
        return response

    async def kill(self, id: str) -> None:
        response = await self._send("kill", id)
        return response

    async def let(self, key: str, value: Any) -> None:
        response = await self._send("let", key, value)
        return response

    async def set(self, key: str, value: Any) -> None:
        response = await self._send("set", key, value)
        return response

    async def query(self, sql: str, **kwargs: Any) -> List[Dict[str, Any]]:
        response = await self._send("query", sql, kwargs)
        return response

    async def select(self, table_or_record_id: str) -> List[Dict[str, Any]]:
        response = await self._send("select", table_or_record_id)
        return response

    async def create(
        self,
        table_or_record_id: str,
        **data: Any,
    ) -> List[Dict[str, Any]]:
        response = await self._send("create", table_or_record_id, data)
        return response

    async def update(
        self,
        table_or_record_id: str,
        **data: Any,
    ) -> List[Dict[str, Any]]:
        response = await self._send("update", table_or_record_id, data)
        return response

    async def change(
        self,
        table_or_record_id: str,
        **data: Any,
    ) -> List[Dict[str, Any]]:
        response = await self._send("change", table_or_record_id, data)
        return response

    async def modify(
        self,
        table_or_record_id: str,
        **data: Any,
    ) -> List[Dict[str, Any]]:
        response = await self._send("modify", table_or_record_id, data)
        return response

    async def delete(self, table_or_record_id: str) -> List[Dict[str, Any]]:
        response = await self._send("delete", table_or_record_id)
        return response<|MERGE_RESOLUTION|>--- conflicted
+++ resolved
@@ -114,42 +114,17 @@
             if response.error is not None:
                 raise SurrealWebsocketException(response.error.message)
 
-<<<<<<< HEAD
-            request_future = self._response_futures.pop(response["id"], None)
+            request_future = self._response_futures.pop(response.id, None)
             if request_future is not None:
                 request_future.set_result(response)
-=======
+
             self._responses[response.id] = response
-
-    async def _wait_response(self, id: str) -> RPCResponse:
-        while id not in self._responses:
-            await asyncio.sleep(0.1)
-
-        response = self._responses.pop(id)
-        return response
->>>>>>> 668f4a35
 
     async def _send(
         self,
         method: str,
         *params: Any,
     ) -> Any:
-<<<<<<< HEAD
-        request: RPCRequest = {
-            "id": generate_id(length=16),
-            "method": method,
-            "params": params,
-        }
-
-        await self._ws.send_json(request)
-
-        loop = asyncio.get_running_loop()
-        future = loop.create_future()
-        self._response_futures[request["id"]] = future
-
-        response = await asyncio.wait_for(future, timeout=None)
-        return response["result"]
-=======
         request = RPCRequest(
             id=generate_id(length=16),
             method=method,
@@ -157,9 +132,12 @@
         )
         await self._ws.send_json(dataclasses.asdict(request))
 
-        response = await self._wait_response(request.id)
+        loop = asyncio.get_running_loop()
+        future = loop.create_future()
+        self._response_futures[request.id] = future
+
+        response = await asyncio.wait_for(future, timeout=None)
         return response.result
->>>>>>> 668f4a35
 
     async def ping(self) -> bool:
         response = await self._send("ping")
