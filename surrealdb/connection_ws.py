import asyncio
from asyncio import Task

from websockets import Subprotocol, ConnectionClosed, connect
from websockets.asyncio.client import ClientConnection

from surrealdb.connection import Connection, ResponseType, RequestData
from surrealdb.constants import WS_REQUEST_TIMEOUT, METHOD_USE, METHOD_SET, METHOD_UNSET
from surrealdb.errors import SurrealDbConnectionError


class WebsocketConnection(Connection):
    _ws: ClientConnection
    _receiver_task: Task

    async def connect(self):
        try:
            self._ws = await connect(
                self._base_url + "/rpc", subprotocols=[Subprotocol("cbor")]
            )
            self._receiver_task = asyncio.create_task(self.listen_to_ws(self._ws))
        except Exception as e:
            raise SurrealDbConnectionError("cannot connect db server", e)

    async def use(self, namespace: str, database: str) -> None:
        self._namespace = namespace
        self._database = database

        await self.send(METHOD_USE, namespace, database)

<<<<<<< HEAD
    async def set(self, key: str, value) -> None:
        """
        Set a key-value pair in the database.

        Args:
            key (str): The key to set.
            value: The value to set.
        """
        await self.send("let", key, value)

    async def unset(self, key: str):
        """
        Unset a key-value pair in the database.

        Args:
            key (str): The key to unset.
        """
        await self.send("unset", key)
=======
    async def set(self, key: str, value):
        await self.send(METHOD_SET, key, value)

    async def unset(self, key: str):
        await self.send(METHOD_UNSET, key)
>>>>>>> 3d7d6a70

    async def close(self):
        if self._receiver_task:
            self._receiver_task.cancel()

        if self._ws:
            await self._ws.close()

    async def _make_request(self, request_data: RequestData):
        request_payload = self._encoder(
            {
                "id": request_data.id,
                "method": request_data.method,
                "params": request_data.params,
            }
        )

        try:
            queue = self.create_response_queue(ResponseType.SEND, request_data.id)
            await self._ws.send(request_payload)

            response_data = await asyncio.wait_for(
                queue.get(), WS_REQUEST_TIMEOUT
            )  # Set timeout

            if response_data.get("error"):
                raise SurrealDbConnectionError(
                    response_data.get("error").get("message")
                )
            return response_data.get("result")

        except ConnectionClosed as e:
            raise SurrealDbConnectionError(e)
        except asyncio.TimeoutError:
            raise SurrealDbConnectionError(
                f"Request timed-out after {WS_REQUEST_TIMEOUT} seconds"
            )
        except Exception as e:
            raise e
        finally:
            self.remove_response_queue(ResponseType.SEND, request_data.id)

    async def listen_to_ws(self, ws):
        async for message in ws:
            try:
                response_data = self._decoder(message)

                response_id = response_data.get("id")
                if response_id:
                    queue = self.get_response_queue(ResponseType.SEND, response_id)
                    await queue.put(response_data)
                    continue

                live_id = response_data.get("result").get("id")  # returned as uuid
                queue = self.get_response_queue(ResponseType.NOTIFICATION, str(live_id))
                if queue is None:
                    self._logger.error(f"No notification queue set for {live_id}")
                    continue
                await queue.put(response_data.get("result"))
            except asyncio.CancelledError:
                print("Got CancelledError")
                break
            except Exception as e:
                print(e)
                break
        asyncio.get_event_loop().stop()<|MERGE_RESOLUTION|>--- conflicted
+++ resolved
@@ -28,7 +28,6 @@
 
         await self.send(METHOD_USE, namespace, database)
 
-<<<<<<< HEAD
     async def set(self, key: str, value) -> None:
         """
         Set a key-value pair in the database.
@@ -37,7 +36,7 @@
             key (str): The key to set.
             value: The value to set.
         """
-        await self.send("let", key, value)
+        await self.send(METHOD_SET, key, value)
 
     async def unset(self, key: str):
         """
@@ -46,14 +45,7 @@
         Args:
             key (str): The key to unset.
         """
-        await self.send("unset", key)
-=======
-    async def set(self, key: str, value):
-        await self.send(METHOD_SET, key, value)
-
-    async def unset(self, key: str):
         await self.send(METHOD_UNSET, key)
->>>>>>> 3d7d6a70
 
     async def close(self):
         if self._receiver_task:
