[build-system]
requires = ["hatchling"]
build-backend = "hatchling.build"

[project]
name = "surrealdb"
version = "1.0.6"
description = "SurrealDB python client"
readme = "README.md"
authors = [{ name = "SurrealDB" }]
license = "Apache-2.0"
keywords = ["SurrealDB", "Database"]
requires-python = ">=3.9"
classifiers = [
    "Development Status :: 5 - Production/Stable",
    "Intended Audience :: Developers",
    "Operating System :: OS Independent",
    "Programming Language :: Python :: 3",
    "Programming Language :: Python :: 3.9",
    "Programming Language :: Python :: 3.10",
    "Programming Language :: Python :: 3.11",
    "Programming Language :: Python :: 3.12",
    "Programming Language :: Python :: 3.13",
    "Topic :: Database",
    "Topic :: Database :: Front-Ends",
    "Topic :: Database :: Database Engines/Servers",
    "Topic :: Software Development",
    "Topic :: Software Development :: Libraries :: Python Modules",
]
dependencies = [
    "aiohttp>=3.8.0",
    "pydantic>=2.0.0",
    "requests>=2.25.0",
    "typing_extensions>=4.0.0; python_version<'3.12'",
    "websockets>=10.0",
]

[project.urls]
homepage = "https://github.com/surrealdb/surrealdb.py"
repository = "https://github.com/surrealdb/surrealdb.py"
documentation = "https://surrealdb.com/docs/sdk/python"

[tool.hatch.build.targets.wheel]
packages = ["src/surrealdb"]

[tool.hatch.build.targets.sdist]
include = ["/src", "/tests", "/README.md", "/LICENSE"]

[tool.ruff]
exclude = ["src/surrealdb/__init__.py"]

[tool.ruff.lint]
select = [
    "I",  # isort
    "UP", # pyupgrade
]

[tool.mypy]
mypy_path = "src"
explicit_package_bases = true
disable_error_code = [
    "return-value",
    "var-annotated",
    "assignment",
    "arg-type",
    "attr-defined",
]

[[tool.mypy.overrides]]
module = "aiohttp.*"
ignore_missing_imports = true

[[tool.mypy.overrides]]
module = "websockets.*"
ignore_missing_imports = true

[tool.pytest.ini_options]
testpaths = ["tests"]
python_files = ["test_*.py"]
python_classes = ["Test*"]
python_functions = ["test_*"]
<<<<<<< HEAD
addopts = [
    "-v",
    "--tb=short",
    "--strict-markers",
    "--disable-warnings",
]
markers = [
    "slow: marks tests as slow (deselect with '-m \"not slow\"')",
    "integration: marks tests as integration tests",
    "unit: marks tests as unit tests",
=======
asyncio_mode = "auto"
addopts = [
    "--strict-markers",
    "--strict-config",
    "--verbose",
    "--tb=short",
]
filterwarnings = [
    "ignore::pytest.PytestUnraisableExceptionWarning",
]

[tool.coverage.run]
source = ["src"]
omit = [
    "*/tests/*",
    "*/test_*",
    "*/__pycache__/*",
]

[tool.coverage.report]
exclude_lines = [
    "pragma: no cover",
    "def __repr__",
    "if self.debug:",
    "if settings.DEBUG",
    "raise AssertionError",
    "raise NotImplementedError",
    "if 0:",
    "if __name__ == .__main__.:",
    "class .*\\bProtocol\\):",
    "@(abc\\.)?abstractmethod",
>>>>>>> 4c265e8c
]

[dependency-groups]
dev = [
    { include-group = "test" },
    "mypy>=1.0.0",
    "ruff>=0.12.0",
<<<<<<< HEAD
    "types-requests>=2.25.0", # Type stubs for requests
=======
    "types-requests>=2.25.0",   # Type stubs for requests
>>>>>>> 4c265e8c
]
test = [
    "coverage>=7.0.0",
    "hypothesis>=6.135.16",
    "pytest>=7.0.0",
<<<<<<< HEAD
=======
    "pytest-asyncio>=0.21.0",
>>>>>>> 4c265e8c
    "pytest-cov>=4.0.0",
]<|MERGE_RESOLUTION|>--- conflicted
+++ resolved
@@ -79,18 +79,6 @@
 python_files = ["test_*.py"]
 python_classes = ["Test*"]
 python_functions = ["test_*"]
-<<<<<<< HEAD
-addopts = [
-    "-v",
-    "--tb=short",
-    "--strict-markers",
-    "--disable-warnings",
-]
-markers = [
-    "slow: marks tests as slow (deselect with '-m \"not slow\"')",
-    "integration: marks tests as integration tests",
-    "unit: marks tests as unit tests",
-=======
 asyncio_mode = "auto"
 addopts = [
     "--strict-markers",
@@ -122,7 +110,6 @@
     "if __name__ == .__main__.:",
     "class .*\\bProtocol\\):",
     "@(abc\\.)?abstractmethod",
->>>>>>> 4c265e8c
 ]
 
 [dependency-groups]
@@ -130,19 +117,12 @@
     { include-group = "test" },
     "mypy>=1.0.0",
     "ruff>=0.12.0",
-<<<<<<< HEAD
-    "types-requests>=2.25.0", # Type stubs for requests
-=======
     "types-requests>=2.25.0",   # Type stubs for requests
->>>>>>> 4c265e8c
 ]
 test = [
     "coverage>=7.0.0",
     "hypothesis>=6.135.16",
     "pytest>=7.0.0",
-<<<<<<< HEAD
-=======
     "pytest-asyncio>=0.21.0",
->>>>>>> 4c265e8c
     "pytest-cov>=4.0.0",
 ]